--- conflicted
+++ resolved
@@ -178,16 +178,12 @@
                   <Button
                     variant="outline"
                     size="sm"
-<<<<<<< HEAD
-                    className="text-blue-800"
-                    onClick={() => onSelectRepository(repo.id)}
-=======
+                    className="text-blue-800"        
                     onClick={() => {
                       console.log('Repository object:', repo)
                       console.log('Repository ID:', repo.id)
                       onSelectRepository(repo.id)
                     }}
->>>>>>> 983100bd
                   >
                     View Details
                   </Button>
