'use client'

import { useState, useEffect } from 'react'
import { useSession, signOut } from 'next-auth/react'
import { Button } from '@/components/ui/button'
import { Card, CardContent, CardDescription, CardHeader, CardTitle } from '@/components/ui/card'
import { Badge } from '@/components/ui/badge'
import { Progress } from '@/components/ui/progress'
import { Tabs, TabsContent, TabsList, TabsTrigger } from '@/components/ui/tabs'
import { 
  Shield, 
  Github, 
  RefreshCw, 
  AlertTriangle, 
  CheckCircle, 
  XCircle, 
  Eye, 
  EyeOff,
  ExternalLink,
  Package,
  Key,
  FileText,
  BarChart3,
  X
} from 'lucide-react'
import { RepositoryList } from '@/components/repository-list'
import { ScanResults } from '@/components/scan-results'
import { RiskChart } from '@/components/risk-chart'

interface ScanSummary {
  totalRepositories: number
  repositoriesScanned: number
  secretsFound: number
  dependencyRisks: number
  isScanning: boolean
  scanProgress: number
  scanningRepositoryCount: number
}

export function Dashboard() {
  const { data: session } = useSession()
  const [summary, setSummary] = useState<ScanSummary>({
    totalRepositories: 0,
    repositoriesScanned: 0,
    secretsFound: 0,
    dependencyRisks: 0,
    isScanning: false,
    scanProgress: 0,
    scanningRepositoryCount: 0
  })

  const [repositories, setRepositories] = useState([])
  const [selectedRepo, setSelectedRepo] = useState<string | null>(null)
  const [activeTab, setActiveTab] = useState('repositories')

  useEffect(() => {
    fetchRepositories()
  }, [])

  const fetchRepositories = async () => {
    try {
      const response = await fetch('/api/repositories')
      if (response.ok) {
        const data = await response.json()
        console.log('Fetched repositories:', data.repositories)
        setRepositories(data.repositories)
        setSummary(prev => ({
          ...prev,
          totalRepositories: data.repositories.length
        }))
      }
    } catch (error) {
      console.error('Failed to fetch repositories:', error)
    }
  }

  const startScan = async (repoIds?: string[]) => {
    console.log('startScan called with repoIds:', repoIds)
    console.log('repoIds type:', typeof repoIds)
    console.log('repoIds is array:', Array.isArray(repoIds))
    console.log('repoIds length:', repoIds?.length)
    
    setSummary(prev => ({ ...prev, isScanning: true, scanProgress: 0 }))
    
    try {
      const requestBody = { repositoryIds: repoIds }
      console.log('Sending request body:', JSON.stringify(requestBody, null, 2))
      
      const response = await fetch('/api/scan', {
        method: 'POST',
        headers: { 'Content-Type': 'application/json' },
        body: JSON.stringify(requestBody)
      })
      
      if (response.ok) {
        // Poll for scan progress
        pollScanProgress()
      }
    } catch (error) {
      console.error('Failed to start scan:', error)
      setSummary(prev => ({ ...prev, isScanning: false }))
    }
  }

  const cancelScan = async () => {
    try {
      const response = await fetch('/api/scan/cancel', {
        method: 'POST',
        headers: { 'Content-Type': 'application/json' }
      })
      
      if (response.ok) {
        setSummary(prev => ({ ...prev, isScanning: false }))
        fetchRepositories() // Refresh to show updated statuses
      }
    } catch (error) {
      console.error('Failed to cancel scan:', error)
    }
  }

  const pollScanProgress = async () => {
    let pollCount = 0
    const interval = setInterval(async () => {
      try {
        const response = await fetch('/api/scan/status')
        if (response.ok) {
          const data = await response.json()
          const prevScannedCount = summary.repositoriesScanned
          
          setSummary(prev => ({
            ...prev,
            scanProgress: data.progress,
            repositoriesScanned: data.scannedCount,
            secretsFound: data.secretsFound,
            dependencyRisks: data.dependencyRisks,
            scanningRepositoryCount: data.totalRepositories || prev.scanningRepositoryCount
          }))
          
          // Only refresh repository data when scan is completed
          // For single repo scans, we don't need to refresh during the process
          if (data.completed) {
            setSummary(prev => ({ ...prev, isScanning: false }))
            clearInterval(interval)
            fetchRepositories() // Final refresh when scan is complete
          }
          
          pollCount++
        }
      } catch (error) {
        console.error('Failed to fetch scan status:', error)
      }
    }, 2000)
  }

  return (
    <div className="min-h-screen bg-background bg-gradient-to-br from-blue-400 via-purple-400 to-gray-600">
      {/* Header CHANGE */}
      <header className=""> 
        <div className="container mx-auto px-4 py-4 flex items-center justify-between">
          <div className="flex items-center space-x-4">
            <Shield className="h-8 w-8 text-primary" />
            <h1 className="text-2xl text-white">RepoSentinel</h1>
          </div>
          <div className="flex items-center space-x-4">
            <div className="flex items-center space-x-2">
              <img 
                src={session?.user?.image || ''} 
                alt="Profile" 
                className="w-8 h-8 rounded-full"
              />
              <span className="text-sm font-medium text-white">{session?.user?.name}</span>
            </div>
            <Button variant="ghost" className="text-white" onClick={() => signOut()}>
              Sign Out
            </Button>
          </div>
        </div>
      </header>

      <div className="container mx-auto px-4 py-8">
        {/* Summary Cards */}
        <div className="grid grid-cols-1 md:grid-cols-4 gap-6 mb-8">
          <Card className="border border-white/20 bg-white/10 backdrop-blur-xl shadow-2xl">
            <CardHeader className="flex flex-row items-center justify-between space-y-0 pb-2">
              <CardTitle className="text-sm font-medium text-white">Total Repositories</CardTitle>
              <Github className="h-4 w-4 text-black" />
            </CardHeader>
            <CardContent>
              <div className="text-2xl font-bold text-blue-50">{summary.totalRepositories}</div>
              <p className="text-xs text-blue-50">
                {summary.repositoriesScanned} scanned
              </p>
            </CardContent>
          </Card>

          <Card className="border border-white/20 bg-white/10 backdrop-blur-xl shadow-2xl">
            <CardHeader className="flex flex-row items-center justify-between space-y-0 pb-2">
              <CardTitle className="text-sm font-medium text-white">Secrets Found</CardTitle>
              <Key className="h-4 w-4 text-blue-100" />
            </CardHeader>
            <CardContent>
              <div className="text-2xl font-bold text-red-600">{summary.secretsFound}</div>
              <p className="text-xs text-muted-foreground text-blue-100">
                Exposed credentials detected
              </p>
            </CardContent>
          </Card>

          <Card className="border border-white/20 bg-white/10 backdrop-blur-xl shadow-2xl">
            <CardHeader className="flex flex-row items-center justify-between space-y-0 pb-2">
              <CardTitle className="text-sm font-medium text-white">Dependency Risks</CardTitle>
              <Package className="h-4 w-4 text-blue-100" />
            </CardHeader>
            <CardContent>
              <div className="text-2xl font-bold text-orange-600">{summary.dependencyRisks}</div>
              <p className="text-xs text-blue-100">
                Vulnerable packages found
              </p>
            </CardContent>
          </Card>

          <Card className="border border-white/20 bg-white/10 backdrop-blur-xl shadow-2xl">
            <CardHeader className="flex flex-row items-center justify-between space-y-0 pb-2">
              <CardTitle className="text-sm font-medium text-blue-100">Security Score</CardTitle>
              <BarChart3 className="h-4 w-4 text-white" />
            </CardHeader>
            <CardContent>
              <div className="text-2xl font-bold text-green-400">
                {summary.totalRepositories > 0 
                  ? Math.max(0, 100 - ((summary.secretsFound + summary.dependencyRisks) / summary.totalRepositories) * 20)
                    .toFixed(0)
                  : 100}%
              </div>
              <p className="text-xs text-blue-100">
                Overall security rating
              </p>
            </CardContent>
          </Card>
        </div>

        {/* Scan Progress */}
        {summary.isScanning && (
          <Card className="mb-8">
            <CardHeader>
              <CardTitle className="flex items-center">
                <RefreshCw className="mr-2 h-5 w-5 animate-spin" />
                Scanning Repositories...
              </CardTitle>
            </CardHeader>
            <CardContent>
              <Progress value={summary.scanProgress} className="mb-2" />
              <div className="flex justify-between items-center">
                <p className="text-sm text-muted-foreground">
                  {summary.scanProgress}% complete - Analyzing {summary.repositoriesScanned} of {summary.scanningRepositoryCount > 0 ? summary.scanningRepositoryCount : summary.totalRepositories} repositories
                </p>
                <Button 
                  variant="outline" 
                  size="sm" 
                  onClick={cancelScan}
                  className="text-red-600 hover:text-red-700 hover:bg-red-50"
                >
                  <X className="mr-1 h-3 w-3" />
                  Cancel
                </Button>
              </div>
            </CardContent>
          </Card>
        )}

        {/* Action Buttons */}
        <div className="flex space-x-4 mb-8">
          <Button
            onClick={() => startScan()} 
            disabled={summary.isScanning}
            className="bg-blue-800 hover:bg-primary/90 "
          >
            <RefreshCw className={`mr-2 h-4 w-4 ${summary.isScanning ? 'animate-spin' : ''}`} />
            {summary.isScanning ? 'Scanning...' : 'Rescan All Repositories'}
          </Button>
          <Button variant="outline" onClick={fetchRepositories}>
            <Github className="mr-2 h-4 w-4" />
            Refresh Repository List
          </Button>
        </div>

        {/* Main Content Tabs */}
<<<<<<< HEAD
        <Tabs defaultValue="repositories" className="space-y-4">
          <TabsList className="bg-blue-200">
=======
        <Tabs value={activeTab} onValueChange={setActiveTab} className="space-y-4">
          <TabsList>
>>>>>>> 983100bd
            <TabsTrigger value="repositories">Repositories</TabsTrigger>
            <TabsTrigger value="findings">Security Findings</TabsTrigger>
            <TabsTrigger value="analytics">Analytics</TabsTrigger>
          </TabsList>

          <TabsContent value="repositories" className="space-y-4">
            <RepositoryList 
              repositories={repositories}
              onSelectRepository={(repoId) => {
                console.log('Selected repository ID:', repoId)
                if (repoId && repoId !== 'undefined') {
                  setSelectedRepo(repoId)
                  setActiveTab('findings')
                }
              }}
              onScanRepository={(repoId) => startScan([repoId])}
              isScanning={summary.isScanning}
            />
          </TabsContent>

          <TabsContent value="findings" className="space-y-4">
            <ScanResults selectedRepository={selectedRepo} />
          </TabsContent>

          <TabsContent value="analytics" className="space-y-4">
            <div className="grid grid-cols-1 lg:grid-cols-2 gap-6">
              <RiskChart repositories={repositories} />
              <Card>
                <CardHeader>
                  <CardTitle>Security Trends</CardTitle>
                  <CardDescription>
                    Track security improvements over time
                  </CardDescription>
                </CardHeader>
                <CardContent>
                  <div className="text-center text-muted-foreground py-8">
                    Security trend data will appear after multiple scans
                  </div>
                </CardContent>
              </Card>
            </div>
          </TabsContent>
        </Tabs>
      </div>
    </div>
  )
}<|MERGE_RESOLUTION|>--- conflicted
+++ resolved
@@ -284,13 +284,9 @@
         </div>
 
         {/* Main Content Tabs */}
-<<<<<<< HEAD
-        <Tabs defaultValue="repositories" className="space-y-4">
+
+        <Tabs value={activeTab} onValueChange={setActiveTab} className="space-y-4">
           <TabsList className="bg-blue-200">
-=======
-        <Tabs value={activeTab} onValueChange={setActiveTab} className="space-y-4">
-          <TabsList>
->>>>>>> 983100bd
             <TabsTrigger value="repositories">Repositories</TabsTrigger>
             <TabsTrigger value="findings">Security Findings</TabsTrigger>
             <TabsTrigger value="analytics">Analytics</TabsTrigger>
